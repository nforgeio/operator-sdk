--- conflicted
+++ resolved
@@ -1,15 +1,7 @@
 {
-<<<<<<< HEAD
-    "sdk": {
-        "version": "8.0.102",
-        "allowPrerelease": false,
-        "rollForward": "disable"
-    }
-=======
   "sdk": {
     "version": "8.0.200",
     "allowPrerelease": false,
     "rollForward": "disable"
   }
->>>>>>> 7c175ec6
 }