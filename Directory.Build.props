<Project>

    <!--
	Default properties:
	-->

    <PropertyGroup>
        <Product>Neon.Operator</Product>
        <Authors>NEONFORGE Team</Authors>
        <Company>NEONFORGE LLC</Company>
<<<<<<< HEAD
        <NeonSdkPackageVersion>4.0.0-rc.3</NeonSdkPackageVersion>
=======
        <NeonSdkPackageVersion>4.0.0</NeonSdkPackageVersion>
>>>>>>> 99e881a8
        <Copyright>Copyright © 2005-2024 by NEONFORGE LLC.  All rights reserved.</Copyright>
        <PackageReadmeFile Condition="Exists('README.md')">README.md</PackageReadmeFile>
        <GenerateDocumentationFile>true</GenerateDocumentationFile>
        <LangVersion>latest</LangVersion>
        <Deterministic>true</Deterministic>
        <DeterministicSourcePaths>false</DeterministicSourcePaths>
        <Nullable>disable</Nullable>
        <ImplicitUsings>disable</ImplicitUsings>
        <EnableNETAnalyzers>true</EnableNETAnalyzers>
        <TargetLatestRuntimePatch>true</TargetLatestRuntimePatch>
        <PackageRequireLicenseAcceptance>true</PackageRequireLicenseAcceptance>
        <TreatWarningsAsErrors>false</TreatWarningsAsErrors>
        <NoWarn>1701;1702;NETSDK1138;CS8892;ASP0014;IDE0063;IDE0090;IDE0017;IDE0079;IDE0066;MSB3243;CS8034;IDE0055</NoWarn>

        <!-- Debugging -->

        <DebugType>embedded</DebugType>
        <DebugSymbols>true</DebugSymbols>
        <PublishRepositoryUrl>true</PublishRepositoryUrl>
        <EmbedUntrackedSources>true</EmbedUntrackedSources>

        <!-- 
		Our nuget publication scripts will set the environment variable [NEON_PUBLIC_SOURCELINK=true]
		when the source code has been or will be commited to GitHub with the expectation that we'll
		enable sourcelink to reference source code from our GitHub repos.
		-->

        <ContinuousIntegrationBuild  Condition="'$(NEON_PUBLIC_SOURCELINK)' == 'true'">true</ContinuousIntegrationBuild>

        <!-- Publish defaults -->

        <IncludeNativeLibrariesForSelfExtract>true</IncludeNativeLibrariesForSelfExtract>

    </PropertyGroup>

    <PropertyGroup Condition="'$(SolutionName)' == 'operator-sdk'">
        <NeonBuildUseNugets>true</NeonBuildUseNugets>
    </PropertyGroup>

    <PropertyGroup Condition="'$(NeonBuildUseNugets)' == '' And '$(NEON_BUILD_USE_NUGETS)' != 'true' And '$(SolutionName)' != 'operator-sdk'">
        <NeonBuildUseNugets>false</NeonBuildUseNugets>
    </PropertyGroup>

    <PropertyGroup Condition="'$(SolutionName)' == 'operator-sdk'">
        <NeonBuildUseNugets>true</NeonBuildUseNugets>
    </PropertyGroup>


    <PropertyGroup Condition="'$(NO_ROOT)' == ''">

        <!-- Use solution directory when NO_ROOT isn't set (CI) -->

        <NO_ROOT>$(SolutionDir)</NO_ROOT>
        
    </PropertyGroup>

    <PropertyGroup Condition="'$(Configuration)|$(Platform)'=='Debug|AnyCPU'">
        <DefineConstants>$(DefineConstants);TRACE;DEBUG</DefineConstants>
        <Optimize>false</Optimize>
    </PropertyGroup>

    <PropertyGroup Condition="'$(Configuration)|$(Platform)'=='Release|AnyCPU'">
        <Optimize>true</Optimize>
    </PropertyGroup>

    <PropertyGroup Condition="'$(JUSTMOCK_ENABLED)' != ''">
        <DefineConstants>$(DefineConstants);JUSTMOCK</DefineConstants>
    </PropertyGroup>


    <!-- $hack(jefflill):
    
    We've had a lot of trouble with auto generated source files for:
    
        * GitInfo
        * AssemblyInfoAttribute
        * TargetFrameworkAttribute
        
    The problem is that these are all generated in [obj/CONFIGURATION] or
    [obj/CONFIGURATION/TARGETFRAMEWORK] but the build system compiles all
    C# files it sees under the project directory, and it's very easy to 
    end up with multiple source files defining the same classes.
    
    We tried precleaning these files early in the build, but that didn't 
    work because we may end up building multiple build targets for the
    same project in parallel and it also prevented us from publishing
    nuget packages via scripts because we're typically running Visual
    Studio in the DEBUG build configuration but publishing as RELEASE.
    
    We also tried messing with the source input globbing rules, but
    that didn't work either.
    
    So here's what we're going to do:
    
        * Create a local [BuildInfo] library that has only one
          build configuration and target framework.
            
        * Have [BuildInfo] reference the GitInfo nuget package
          and then write a drop-in replacement for the [ThisAssembly]
          class that returns the values from the local GitInfo generated
          class.
            
        * Disable generation of the [AssemblyInfoAttribute] and 
          [TargetFrameworkAttribute] classes for all projects.
            
        * Manually add [AssemblyInfo.cs] and [AssemblyAttributes.cs]
          classes to [BuildInfo] and reference these from other projects as
          shared links.  This code will include #IFDEFs to compile the correct
          code for the the current target framework, etc.
    -->

    <PropertyGroup>
        <GenerateAssemblyInfo>false</GenerateAssemblyInfo>
        <GenerateTargetFrameworkAttribute>false</GenerateTargetFrameworkAttribute>
    </PropertyGroup>

    <!-- Build breaks for some reason without this, since the .NET 8.0 upgrade -->

    <ItemGroup Condition="'$(TargetFramework)' == 'net6.0'">
        <PackageReference Include="Microsoft.Bcl.AsyncInterfaces" Version="6.0.0" />
    </ItemGroup>

    <ItemGroup Condition="'$(TargetFramework)' == 'net7.0'">
        <PackageReference Include="Microsoft.Bcl.AsyncInterfaces" Version="7.0.0" />
    </ItemGroup>

</Project><|MERGE_RESOLUTION|>--- conflicted
+++ resolved
@@ -8,11 +8,7 @@
         <Product>Neon.Operator</Product>
         <Authors>NEONFORGE Team</Authors>
         <Company>NEONFORGE LLC</Company>
-<<<<<<< HEAD
-        <NeonSdkPackageVersion>4.0.0-rc.3</NeonSdkPackageVersion>
-=======
         <NeonSdkPackageVersion>4.0.0</NeonSdkPackageVersion>
->>>>>>> 99e881a8
         <Copyright>Copyright © 2005-2024 by NEONFORGE LLC.  All rights reserved.</Copyright>
         <PackageReadmeFile Condition="Exists('README.md')">README.md</PackageReadmeFile>
         <GenerateDocumentationFile>true</GenerateDocumentationFile>
