--- conflicted
+++ resolved
@@ -101,29 +101,13 @@
 
                 if (Name == null)
                 {
-<<<<<<< HEAD
-                    var     resources                   = testApiServer.Resources.Where(r => r.GetType() == type);
-                    var     CustomObjectListType        = typeof(V1CustomObjectList<>);
-                    Type[]  typeArgs                    = { type };
-                    var     customObjectListGenericType = CustomObjectListType.MakeGenericType(typeArgs);
-                    dynamic customObjectList            = Activator.CreateInstance(customObjectListGenericType);
-                    var     iListType                   = typeof(IList<>);
-                    var     iListGenericType            = iListType.MakeGenericType(typeArgs);
-                    var     stringList                  = NeonHelper.JsonSerialize(resources);
-                    var     result                      = (dynamic)JsonSerializer.Deserialize(stringList, iListGenericType, jsonSerializerOptions);
-=======
                     var resources                   = testApiServer.Resources.Where(r => r.GetType() == type);
                     var CustomObjectListType        = typeof(V1CustomObjectList<>);
                     Type[] typeArgs                 = { type };
                     var customObjectListGenericType = CustomObjectListType.MakeGenericType(typeArgs);
                     dynamic customObjectList        = Activator.CreateInstance(customObjectListGenericType);
-
-                    var iListType        = typeof(IList<>);
-                    var iListGenericType = iListType.MakeGenericType(typeArgs);
-
-                    var stringList = KubernetesJson.Serialize(resources);
-                    var result     = (dynamic)JsonSerializer.Deserialize(stringList, iListGenericType, jsonSerializerOptions);
->>>>>>> 706170fe
+                    var iListType                   = typeof(IList<>);
+                    var iListGenericType            = iListType.MakeGenericType(typeArgs);
 
                     customObjectList.Items = result;
 
