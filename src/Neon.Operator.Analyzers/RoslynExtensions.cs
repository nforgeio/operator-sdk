--- conflicted
+++ resolved
@@ -16,13 +16,10 @@
 // limitations under the License.
 
 using System;
-<<<<<<< HEAD
 using System.Collections.Generic;
 using System.Linq;
 using System.Text;
 using System.Xml;
-=======
->>>>>>> 95ef3160
 
 using Microsoft.CodeAnalysis;
 
@@ -36,7 +33,6 @@
 {
     internal static class RoslynExtensions
     {
-<<<<<<< HEAD
         public static T GetExpressionValue<T>(this ExpressionSyntax syntax, MetadataLoadContext metadataLoadContext)
         {
             if (syntax is LiteralExpressionSyntax)
@@ -141,8 +137,6 @@
                 _ => GetNamespace(s.Parent)
             };
 
-=======
->>>>>>> 95ef3160
         public static string GetSummary(this ISymbol typeSymbol)
         {
             if (typeSymbol == null)
