--- conflicted
+++ resolved
@@ -22,16 +22,8 @@
     </PropertyGroup>
 
     <ItemGroup>
-<<<<<<< HEAD
         <PackageReference Include="Fractions" Version="7.2.1" GeneratePathProperty="true" />
-        <!--<PackageReference Include="ILRepack.Lib.MSBuild.Task" Version="2.0.18.2" />-->
         <PackageReference Include="Microsoft.CodeAnalysis" Version="4.8.0" />
-=======
-        <PackageReference Include="Fractions" Version="7.2.1" GeneratePathProperty="true" PrivateAssets="all" />
-        <PackageReference Include="Microsoft.CodeAnalysis.Common" Version="4.8.0" PrivateAssets="all" />
-        <PackageReference Include="Microsoft.CodeAnalysis.CSharp" Version="4.8.0" PrivateAssets="all" />
-        <PackageReference Include="Microsoft.CodeAnalysis.Analyzers" Version="3.3.4" PrivateAssets="all" />
->>>>>>> 706170fe
         <PackageReference Include="Microsoft.Extensions.Logging.Abstractions" Version="8.0.0" GeneratePathProperty="true" PrivateAssets="all" />
         <PackageReference Include="Newtonsoft.Json" Version="13.0.3" GeneratePathProperty="true" PrivateAssets="all" />
         <PackageReference Include="NJsonSchema" Version="10.9.0" GeneratePathProperty="true" PrivateAssets="all" />
